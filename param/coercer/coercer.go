package coercer

import (
	"fmt"
	"regexp"
	"strconv"

	"github.com/stripe/stripe-mock/spec"
)

// CoerceParams coerces the types of certain parameters according to typing
// information from their corresponding JSON schema. This is useful because an
// input format like form-encoding doesn't support anything but strings, and
// we'd like to work with a slightly wider variety of types like booleans and
// integers.
//
// Currently only the coercion of strings to bool and int64 is supported.
<<<<<<< HEAD
func CoerceParams(schema *spec.Schema, data map[string]interface{}) {
=======
func CoerceParams(schema *spec.JSONSchema, data map[string]interface{}) error {
>>>>>>> d654230c
	for key, subSchema := range schema.Properties {
		val, ok := data[key]
		if !ok {
			continue
		}

		valMap, ok := val.(map[string]interface{})
		if ok {
			CoerceParams(subSchema, valMap)

			if hasType(subSchema, arrayType) && !hasType(subSchema, objectType) {
				valSlice, err := parseIntegerIndexedMap(valMap)
				if err != nil {
					return err
				}

				if valSlice != nil {
					data[key] = valSlice
				}
			}

			continue
		}

		valStr, ok := val.(string)
		if ok {
			switch {
			case subSchema.Type == booleanType:
				valBool, err := strconv.ParseBool(valStr)
				if err != nil {
					valBool = false
				}
				data[key] = valBool

			case subSchema.Type == integerType:
				valInt, err := strconv.Atoi(valStr)
				if err != nil {
					valInt = 0
				}
				data[key] = valInt

			case subSchema.Type == numberType:
				valFloat, err := strconv.ParseFloat(valStr, 64)
				if err != nil {
					valFloat = 0.0
				}
				data[key] = valFloat
			}
		}
	}

	return nil
}

//
// ---
//

// Various identifiers for types in JSON schema.
const (
	arrayType   = "array"
	booleanType = "boolean"
	integerType = "integer"
	numberType  = "number"
	objectType  = "object"
)

// maxSliceSize defines a somewhat arbitrary maximum size on an incoming
// integer-indexed map that we're willing to parse so that we don't run out of
// memory trying to allocate a slice.
const maxSliceSize = 1000

<<<<<<< HEAD
const numberType = "number"
=======
// numberPattern simply checks to see if an input string looks like a number.
var numberPattern = regexp.MustCompile(`\A\d+\z`)

func hasType(schema *spec.JSONSchema, targetTypeStr string) bool {
	for _, typeStr := range schema.Type {
		if typeStr == targetTypeStr {
			return true
		}
	}
	return false
}

// parseIntegerIndexedMap tries to parse a map that has all integer-indexed
// keys (e.g. { "0": ..., "1": "...", "2": "..." }) as a slice. We only try to
// do this when we know that the target schema requires an array.
func parseIntegerIndexedMap(valMap map[string]interface{}) ([]interface{}, error) {
	allNumberedIndexes := true
	biggestIndex := 0

	for index := range valMap {
		matched := numberPattern.MatchString(index)
		if !matched {
			allNumberedIndexes = false
			break
		}

		valInt, err := strconv.Atoi(index)
		if err != nil {
			allNumberedIndexes = false
			break
		}

		if valInt > biggestIndex {
			biggestIndex = valInt
		}
	}

	if !allNumberedIndexes {
		return nil, nil
	}

	if biggestIndex > maxSliceSize {
		return nil, fmt.Errorf("Index %v is too large, won't parse as slice", biggestIndex)
	}

	valSlice := make([]interface{}, biggestIndex+1)

	for index, val := range valMap {
		// Already checked error above
		indexInt, _ := strconv.Atoi(index)
		valSlice[indexInt] = val
	}

	return valSlice, nil
}
>>>>>>> d654230c
<|MERGE_RESOLUTION|>--- conflicted
+++ resolved
@@ -15,11 +15,7 @@
 // integers.
 //
 // Currently only the coercion of strings to bool and int64 is supported.
-<<<<<<< HEAD
-func CoerceParams(schema *spec.Schema, data map[string]interface{}) {
-=======
-func CoerceParams(schema *spec.JSONSchema, data map[string]interface{}) error {
->>>>>>> d654230c
+func CoerceParams(schema *spec.Schema, data map[string]interface{}) error {
 	for key, subSchema := range schema.Properties {
 		val, ok := data[key]
 		if !ok {
@@ -30,7 +26,7 @@
 		if ok {
 			CoerceParams(subSchema, valMap)
 
-			if hasType(subSchema, arrayType) && !hasType(subSchema, objectType) {
+			if subSchema.Type == arrayType {
 				valSlice, err := parseIntegerIndexedMap(valMap)
 				if err != nil {
 					return err
@@ -92,20 +88,8 @@
 // memory trying to allocate a slice.
 const maxSliceSize = 1000
 
-<<<<<<< HEAD
-const numberType = "number"
-=======
 // numberPattern simply checks to see if an input string looks like a number.
 var numberPattern = regexp.MustCompile(`\A\d+\z`)
-
-func hasType(schema *spec.JSONSchema, targetTypeStr string) bool {
-	for _, typeStr := range schema.Type {
-		if typeStr == targetTypeStr {
-			return true
-		}
-	}
-	return false
-}
 
 // parseIntegerIndexedMap tries to parse a map that has all integer-indexed
 // keys (e.g. { "0": ..., "1": "...", "2": "..." }) as a slice. We only try to
@@ -149,5 +133,4 @@
 	}
 
 	return valSlice, nil
-}
->>>>>>> d654230c
+}